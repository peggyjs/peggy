
'use strict';

<<<<<<< HEAD
module.exports = '1.0.2';
=======
module.exports = '1.1.0';
>>>>>>> a4c4d9ac
<|MERGE_RESOLUTION|>--- conflicted
+++ resolved
@@ -1,8 +1,4 @@
 
 'use strict';
 
-<<<<<<< HEAD
-module.exports = '1.0.2';
-=======
-module.exports = '1.1.0';
->>>>>>> a4c4d9ac
+module.exports = '1.1.0';