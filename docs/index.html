<<<<<<< HEAD
<!DOCTYPE html>
<html>

<head>
  <meta charset="utf-8">
  <meta name="copyright" content="Copyright &copy; 2022 The Peggy Authors">
  <meta name="keywords" content="parser generator, PEG, JavaScript, PEG.js">
  <meta name="description"
    content="Peggy is a parser generator for JavaScript based on the parsing expression grammar formalism.">
  <title>Peggy &ndash; Parser Generator for JavaScript</title>
  <link rel="stylesheet" href="css/common.css">
  <link rel="stylesheet" href="css/layout-default.css">
  <link rel="stylesheet" href="css/content.css">
  <link rel="shortcut icon" href="favicon.ico" type="image/x-icon">
  <!--[if IE]>
    <script>
        var html5elements = ["aside", "footer", "header", "nav"];
        for (var i = 0; i < html5elements.length; i++) {
          document.createElement(html5elements[i]);
        }
    </script>
  <![endif]-->

</head>

<body>
  <div id='main'>
    <header id="header">
      <h1><a href="#main">Peggy</a></h1>
      <h2>Parser Generator for JavaScript</h2>
    </header>

    <nav id="menu">
      <a class="current" href="#main">Home</a>
      <a href="online.html">Online Version</a>
      <a href="documentation.html">Documentation</a>
      <a href="development/index.html">Development</a>
    </nav>

    <div id="content">

      <div id="sidebar">
        <a class="try" href="online.html">Try Peggy online</a>
        <div class="separator">&mdash; or &mdash;</div>
        <pre class="install">npm install peggy</pre>
        <div class="separator">&mdash; or &mdash;</div>
        <div class="label">Download browser version</div>
        <span id="download">
          <a title="Download a minified version of Peggy for the browser"
            href="https://unpkg.com/peggy@2.0.1/browser/peggy.min.js">minified</a>
        </span>
        <iframe
          id="discord"
          src="https://discordapp.com/widget?id=985995982909100082&theme=dark"
          width="250"
          height="250"
          allowtransparency="true"
          frameborder="0"
          sandbox="allow-popups allow-popups-to-escape-sandbox allow-same-origin allow-scripts">
        </iframe>
      </div>

      <div id="left-column">
        <p>
          Peggy is a simple parser generator for JavaScript that produces fast
          parsers with excellent error reporting. You can use it to process complex data
          or computer languages and build transformers, interpreters, compilers and
          other tools easily.
        </p>

        <h2>Features</h2>

        <ul>
          <li>Simple and expressive grammar syntax</li>
          <li>Integrates both lexical and syntactical analysis</li>
          <li>Parsers have excellent error reporting out of the box</li>
          <li>
            Based on <a href="https://en.wikipedia.org/wiki/Parsing_expression_grammar">parsing
            expression grammar</a> formalism &mdash; more powerful than traditional LL(<em>k</em>)
            and LR(<em>k</em>) parsers
          </li>
          <li>
            Usable <a href="online.html">from your browser</a>, from the command
            line, or via JavaScript API
          </li>
          <li>
            <a href="https://developer.mozilla.org/en-US/docs/Tools/Debugger/How_to/Use_a_source_map">Source map</a>
            support.
          </li>
        </ul>
      </div>
    </div>

    <footer id="footer">
      Copyright &copy; 2022 <a href="https://github.com/peggyjs/peggy/blob/main/AUTHORS">The Peggy Authors</a>
      &bull;
      <a href="https://github.com/peggyjs/peggy">Source code</a>
    </footer>
  </div>
</body>

</html>
=======
---
permalink: "/index.html"
layout: main-layout
---

<div id="sidebar">
  <a class="try" href="online.html">Try Peggy online</a>
  <div class="separator">&mdash; or &mdash;</div>
  <pre class="install">npm install peggy</pre>
  <div class="separator">&mdash; or &mdash;</div>
  <div class="label">Download browser version</div>
  <span id="download">
    <a
      title="Download a minified version of Peggy for the browser"
      href="https://unpkg.com/peggy@3.0.0/browser/peggy.min.js"
      >minified</a
    >
  </span>
  <iframe
    id="discord"
    src="https://discordapp.com/widget?id=985995982909100082&theme=dark"
    width="250"
    height="250"
    allowtransparency="true"
    frameborder="0"
    sandbox="allow-popups allow-popups-to-escape-sandbox allow-same-origin allow-scripts"
  >
  </iframe>
</div>

<div id="left-column">
  <p>
    Peggy is a simple parser generator for JavaScript that produces fast parsers
    with excellent error reporting. You can use it to process complex data or
    computer languages and build transformers, interpreters, compilers and other
    tools easily.
  </p>

  <h2>Features</h2>

  <ul>
    <li>Simple and expressive grammar syntax</li>
    <li>Integrates both lexical and syntactical analysis</li>
    <li>Parsers have excellent error reporting out of the box</li>
    <li>
      Based on
      <a href="https://en.wikipedia.org/wiki/Parsing_expression_grammar"
        >parsing expression grammar</a
      >
      formalism &mdash; more powerful than traditional LL(<em>k</em>) and
      LR(<em>k</em>) parsers
    </li>
    <li>
      Usable <a href="online.html">from your browser</a>, from the command line,
      or via JavaScript API
    </li>
    <li>
      <a
        href="https://developer.mozilla.org/en-US/docs/Tools/Debugger/How_to/Use_a_source_map"
        >Source map</a
      >
      support.
    </li>
  </ul>
</div>
>>>>>>> 22b2132e
<|MERGE_RESOLUTION|>--- conflicted
+++ resolved
@@ -1,107 +1,3 @@
-<<<<<<< HEAD
-<!DOCTYPE html>
-<html>
-
-<head>
-  <meta charset="utf-8">
-  <meta name="copyright" content="Copyright &copy; 2022 The Peggy Authors">
-  <meta name="keywords" content="parser generator, PEG, JavaScript, PEG.js">
-  <meta name="description"
-    content="Peggy is a parser generator for JavaScript based on the parsing expression grammar formalism.">
-  <title>Peggy &ndash; Parser Generator for JavaScript</title>
-  <link rel="stylesheet" href="css/common.css">
-  <link rel="stylesheet" href="css/layout-default.css">
-  <link rel="stylesheet" href="css/content.css">
-  <link rel="shortcut icon" href="favicon.ico" type="image/x-icon">
-  <!--[if IE]>
-    <script>
-        var html5elements = ["aside", "footer", "header", "nav"];
-        for (var i = 0; i < html5elements.length; i++) {
-          document.createElement(html5elements[i]);
-        }
-    </script>
-  <![endif]-->
-
-</head>
-
-<body>
-  <div id='main'>
-    <header id="header">
-      <h1><a href="#main">Peggy</a></h1>
-      <h2>Parser Generator for JavaScript</h2>
-    </header>
-
-    <nav id="menu">
-      <a class="current" href="#main">Home</a>
-      <a href="online.html">Online Version</a>
-      <a href="documentation.html">Documentation</a>
-      <a href="development/index.html">Development</a>
-    </nav>
-
-    <div id="content">
-
-      <div id="sidebar">
-        <a class="try" href="online.html">Try Peggy online</a>
-        <div class="separator">&mdash; or &mdash;</div>
-        <pre class="install">npm install peggy</pre>
-        <div class="separator">&mdash; or &mdash;</div>
-        <div class="label">Download browser version</div>
-        <span id="download">
-          <a title="Download a minified version of Peggy for the browser"
-            href="https://unpkg.com/peggy@2.0.1/browser/peggy.min.js">minified</a>
-        </span>
-        <iframe
-          id="discord"
-          src="https://discordapp.com/widget?id=985995982909100082&theme=dark"
-          width="250"
-          height="250"
-          allowtransparency="true"
-          frameborder="0"
-          sandbox="allow-popups allow-popups-to-escape-sandbox allow-same-origin allow-scripts">
-        </iframe>
-      </div>
-
-      <div id="left-column">
-        <p>
-          Peggy is a simple parser generator for JavaScript that produces fast
-          parsers with excellent error reporting. You can use it to process complex data
-          or computer languages and build transformers, interpreters, compilers and
-          other tools easily.
-        </p>
-
-        <h2>Features</h2>
-
-        <ul>
-          <li>Simple and expressive grammar syntax</li>
-          <li>Integrates both lexical and syntactical analysis</li>
-          <li>Parsers have excellent error reporting out of the box</li>
-          <li>
-            Based on <a href="https://en.wikipedia.org/wiki/Parsing_expression_grammar">parsing
-            expression grammar</a> formalism &mdash; more powerful than traditional LL(<em>k</em>)
-            and LR(<em>k</em>) parsers
-          </li>
-          <li>
-            Usable <a href="online.html">from your browser</a>, from the command
-            line, or via JavaScript API
-          </li>
-          <li>
-            <a href="https://developer.mozilla.org/en-US/docs/Tools/Debugger/How_to/Use_a_source_map">Source map</a>
-            support.
-          </li>
-        </ul>
-      </div>
-    </div>
-
-    <footer id="footer">
-      Copyright &copy; 2022 <a href="https://github.com/peggyjs/peggy/blob/main/AUTHORS">The Peggy Authors</a>
-      &bull;
-      <a href="https://github.com/peggyjs/peggy">Source code</a>
-    </footer>
-  </div>
-</body>
-
-</html>
-=======
 ---
 permalink: "/index.html"
 layout: main-layout
@@ -166,5 +62,4 @@
       support.
     </li>
   </ul>
-</div>
->>>>>>> 22b2132e
+</div>